[package]
name = "leptos_meta"
<<<<<<< HEAD
version = "0.8.0-alpha"
=======
version = "0.7.7"
>>>>>>> 42988b1b
authors = ["Greg Johnston"]
license = "MIT"
repository = "https://github.com/leptos-rs/leptos"
description = "Tools to set HTML metadata in the Leptos web framework."
rust-version.workspace = true
edition.workspace = true

[dependencies]
leptos = { workspace = true }
once_cell = "1.20"
or_poisoned = { workspace = true }
indexmap = "2.6"
send_wrapper = "0.6.0"
tracing = { version = "0.1.41", optional = true }
wasm-bindgen = { workspace = true }
futures = "0.3.31"

[dependencies.web-sys]
version = "0.3.72"
features = ["HtmlLinkElement", "HtmlMetaElement", "HtmlTitleElement"]

[features]
default = []
ssr = []
tracing = ["dep:tracing"]
nonce = ["leptos/nonce"]

[package.metadata.docs.rs]
rustdoc-args = ["--generate-link-to-definition"]

[package.metadata.cargo-all-features]
denylist = ["tracing"]

[lints.rust]
unexpected_cfgs = { level = "warn", check-cfg = ['cfg(leptos_debuginfo)'] }<|MERGE_RESOLUTION|>--- conflicted
+++ resolved
@@ -1,10 +1,6 @@
 [package]
 name = "leptos_meta"
-<<<<<<< HEAD
 version = "0.8.0-alpha"
-=======
-version = "0.7.7"
->>>>>>> 42988b1b
 authors = ["Greg Johnston"]
 license = "MIT"
 repository = "https://github.com/leptos-rs/leptos"
