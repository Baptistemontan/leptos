<<<<<<< HEAD
console.log(
  "[HOT RELOADING] Connected to server.\n\nNote: `cargo-leptos watch --hot-reload` only works with the `nightly` feature enabled on Leptos.",
);
=======
>>>>>>> 504f9839
function patch(json) {
  try {
    const views = JSON.parse(json);
    for (const [id, patches] of views) {
      console.log("[HOT RELOAD]", id, patches);
      const walker = document.createTreeWalker(
          document.body,
          NodeFilter.SHOW_COMMENT,
        ),
        open = `hot-reload|${id}|open`,
        close = `hot-reload|${id}|close`;
      let start, end;
      const instances = [];
      while (walker.nextNode()) {
        if (walker.currentNode.textContent == open) {
          start = walker.currentNode;
        } else if (walker.currentNode.textContent == close) {
          end = walker.currentNode;
          instances.push([start, end]);
          start = undefined;
          end = undefined;
        }
      }

      for (const [start, end] of instances) {
        // build tree of current actual children
        const actualChildren = childrenFromRange(
          start.parentElement,
          start,
          end,
        );
        const actions = [];

        // build up the set of actions
        for (const patch of patches) {
          const child = childAtPath(
            actualChildren.length > 1
              ? { children: actualChildren }
              : actualChildren[0],
            patch.path,
          );
          const action = patch.action;
          if (action == "ClearChildren") {
            actions.push(() => {
              console.log("[HOT RELOAD] > ClearChildren", child.node);
              child.node.textContent = "";
            });
          } else if (action.ReplaceWith) {
            actions.push(() => {
              console.log(
                "[HOT RELOAD] > ReplaceWith",
                child,
                action.ReplaceWith,
              );
              const replacement = fromReplacementNode(
                action.ReplaceWith,
                actualChildren,
              );
              if (child.node) {
                child.node.replaceWith(replacement);
              } else {
                const range = new Range();
                range.setStartAfter(child.start);
                range.setEndAfter(child.end);
                range.deleteContents();
                child.start.replaceWith(replacement);
              }
            });
          } else if (action.ChangeTagName) {
            const oldNode = child.node;
            actions.push(() => {
              console.log(
                "[HOT RELOAD] > ChangeTagName",
                child.node,
                action.ChangeTagName,
              );
              const newElement = document.createElement(action.ChangeTagName);
              for (const attr of oldNode.attributes) {
                newElement.setAttribute(attr.name, attr.value);
              }
              for (const childNode of child.node.childNodes) {
                newElement.appendChild(childNode);
              }

              child.node.replaceWith(newElement);
            });
          } else if (action.RemoveAttribute) {
            actions.push(() => {
              console.log(
                "[HOT RELOAD] > RemoveAttribute",
                child.node,
                action.RemoveAttribute,
              );
              child.node.removeAttribute(action.RemoveAttribute);
            });
          } else if (action.SetAttribute) {
            const [name, value] = action.SetAttribute;
            actions.push(() => {
              console.log(
                "[HOT RELOAD] > SetAttribute",
                child.node,
                action.SetAttribute,
              );
              child.node.setAttribute(name, value);
            });
          } else if (action.SetText) {
            const node = child.node;
            actions.push(() => {
              console.log("[HOT RELOAD] > SetText", child.node, action.SetText);
              node.textContent = action.SetText;
            });
          } else if (action.AppendChildren) {
            actions.push(() => {
              console.log(
                "[HOT RELOAD] > AppendChildren",
                child.node,
                action.AppendChildren,
              );
              const newChildren = fromReplacementNode(
                action.AppendChildren,
                actualChildren,
              );
              child.node.append(newChildren);
            });
          } else if (action.RemoveChild) {
            actions.push(() => {
              console.log(
                "[HOT RELOAD] > RemoveChild",
                child.node,
                child.children,
                action.RemoveChild,
              );
              const toRemove = child.children[action.RemoveChild.at];
              let toRemoveNode = toRemove.node;
              if (!toRemoveNode) {
                const range = new Range();
                range.setStartBefore(toRemove.start);
                range.setEndAfter(toRemove.end);
                toRemoveNode = range.deleteContents();
              } else {
                toRemoveNode.parentNode.removeChild(toRemoveNode);
              }
            });
          } else if (action.InsertChild) {
            const newChild = fromReplacementNode(
              action.InsertChild.child,
              actualChildren,
            );
            let children = [];
            if (child.children) {
              children = child.children;
            } else if (child.start && child.end) {
              children = childrenFromRange(
                child.node || child.start.parentElement,
                start,
                end,
              );
            } else {
              console.warn("InsertChildAfter could not build children.");
            }
            const before = children[action.InsertChild.before];
            actions.push(() => {
              console.log(
                "[HOT RELOAD] > InsertChild",
                child,
                child.node,
                action.InsertChild,
                " before ",
                before,
              );
              if (!before && child.node) {
                child.node.appendChild(newChild);
              } else {
                let node = child.node || child.end.parentElement;
                const reference = before
                  ? before.node || before.start
                  : child.end;
                node.insertBefore(newChild, reference);
              }
            });
          } else if (action.InsertChildAfter) {
            const newChild = fromReplacementNode(
              action.InsertChildAfter.child,
              actualChildren,
            );
            let children = [];
            if (child.children) {
              children = child.children;
            } else if (child.start && child.end) {
              children = childrenFromRange(
                child.node || child.start.parentElement,
                start,
                end,
              );
            } else {
              console.warn("InsertChildAfter could not build children.");
            }
            const after = children[action.InsertChildAfter.after];
            actions.push(() => {
              console.log(
                "[HOT RELOAD] > InsertChildAfter",
                child,
                child.node,
                action.InsertChildAfter,
                " after ",
                after,
              );
              if (
                child.node &&
                (!after || !(after.node || after.start).nextSibling)
              ) {
                child.node.appendChild(newChild);
              } else {
                const node = child.node || child.end;
                const parent =
                  node.nodeType === Node.COMMENT_NODE ? node.parentNode : node;
                if (!after) {
                  parent.appendChild(newChild);
                } else {
                  parent.insertBefore(
                    newChild,
                    (after.node || after.start).nextSibling,
                  );
                }
              }
            });
          } else {
            console.warn("[HOT RELOADING] Unmatched action", action);
          }
        }

        // actually run the actions
        // the reason we delay them is so that children aren't moved before other children are found, etc.
        for (const action of actions) {
          action();
        }
      }
    }
  } catch (e) {
    console.warn("[HOT RELOADING] Error: ", e);
  }

  function fromReplacementNode(node, actualChildren) {
    if (node.Html) {
      return fromHTML(node.Html);
    } else if (node.Fragment) {
      const frag = document.createDocumentFragment();
      for (const child of node.Fragment) {
        frag.appendChild(fromReplacementNode(child, actualChildren));
      }
      return frag;
    } else if (node.Element) {
      const element = document.createElement(node.Element.name);
      for (const [name, value] of node.Element.attrs) {
        element.setAttribute(name, value);
      }
      for (const child of node.Element.children) {
        element.appendChild(fromReplacementNode(child, actualChildren));
      }
      return element;
    } else {
      const child = childAtPath(
        actualChildren.length > 1
          ? { children: actualChildren }
          : actualChildren[0],
        node.Path,
      );
      if (child) {
        let childNode = child.node;
        if (!childNode) {
          const range = new Range();
          range.setStartBefore(child.start);
          range.setEndAfter(child.end);
          // okay this is somewhat silly
          // if we do cloneContents() here to return it,
          // we strip away the event listeners
          // if we're moving just one object, this is less than ideal
          // so I'm actually going to *extract* them, then clone and reinsert
          /* const toReinsert = range.cloneContents();
					if (child.end.nextSibling) {
						child.end.parentNode.insertBefore(toReinsert, child.end.nextSibling);
					} else {
						child.end.parentNode.appendChild(toReinsert);
					} */
          childNode = range.cloneContents();
        }
        return childNode;
      } else {
        console.warn(
          "[HOT RELOADING] Could not find replacement node at ",
          node.Path,
        );
        return undefined;
      }
    }
  }

  function buildActualChildren(element, range) {
    const walker = document.createTreeWalker(
      element,
      NodeFilter.SHOW_ELEMENT | NodeFilter.SHOW_TEXT | NodeFilter.SHOW_COMMENT,
      {
        acceptNode(node) {
          if (
            node.parentNode == element &&
            (!range || range.isPointInRange(node, 0))
          ) {
            return NodeFilter.FILTER_ACCEPT;
          } else {
            return NodeFilter.FILTER_REJECT;
          }
        },
      },
    );
    const actualChildren = [],
      elementCount = {};
    while (walker.nextNode()) {
      if (walker.currentNode.nodeType == Node.ELEMENT_NODE) {
        if (elementCount[walker.currentNode.nodeName]) {
          elementCount[walker.currentNode.nodeName] += 1;
        } else {
          elementCount[walker.currentNode.nodeName] = 0;
        }
        elementCount[walker.currentNode.nodeName];

        actualChildren.push({
          type: "element",
          name: walker.currentNode.nodeName,
          number: elementCount[walker.currentNode.nodeName],
          node: walker.currentNode,
          children: buildActualChildren(walker.currentNode),
        });
      } else if (walker.currentNode.nodeType == Node.TEXT_NODE) {
        actualChildren.push({
          type: "text",
          node: walker.currentNode,
        });
      } else if (walker.currentNode.nodeType == Node.COMMENT_NODE) {
        if (walker.currentNode.textContent.trim().startsWith("hot-reload|")) {
          if (walker.currentNode.textContent.trim().endsWith("|open")) {
            const startingName = walker.currentNode.textContent.trim();
            const componentName = startingName
              .replace("|open", "")
              .replace("hot-reload|", "");
            const endingName = `hot-reload|${componentName}|close`;
            let start = walker.currentNode;
            let depth = 1;

            while (walker.nextNode()) {
              if (walker.currentNode.textContent.trim() == endingName) {
                depth--;
              } else if (
                walker.currentNode.textContent.trim() == startingName
              ) {
                depth++;
              }

              if (depth == 0) {
                break;
              }
            }
            let end = walker.currentNode;
            actualChildren.push({
              type: "fragment",
              start: start.nextSibling,
              end: end.previousSibling,
              children: childrenFromRange(
                start.parentElement,
                start.nextSibling,
                end.previousSibling,
              ),
            });
          }
        } else if (walker.currentNode.textContent.trim() == "<() />") {
          actualChildren.push({
            type: "unit",
            node: walker.currentNode,
          });
        } else if (walker.currentNode.textContent.trim() == "<DynChild>") {
          let start = walker.currentNode;
          let depth = 1;

          while (walker.nextNode()) {
            if (walker.currentNode.textContent.trim() == "</DynChild>") {
              depth--;
            } else if (walker.currentNode.textContent.trim() == "<DynChild>") {
              depth++;
            }

            if (depth == 0) {
              break;
            }
          }
          let end = walker.currentNode;
          actualChildren.push({
            type: "dyn-child",
            start,
            end,
          });
        } else if (walker.currentNode.textContent.trim() == "<>") {
          let start = walker.currentNode;
          let depth = 1;

          while (walker.nextNode()) {
            if (walker.currentNode.textContent.trim() == "</>") {
              depth--;
            } else if (walker.currentNode.textContent.trim() == "<>") {
              depth++;
            }

            if (depth == 0) {
              break;
            }
          }
          let end = walker.currentNode;
          actualChildren.push({
            type: "fragment",
            children: childrenFromRange(start.parentElement, start, end),
            start,
            end,
          });
        } else if (walker.currentNode.textContent.trim().startsWith("<")) {
          let componentName = walker.currentNode.textContent.trim();
          let endMarker = componentName.replace("<", "</");
          let depth = 1;
          let start = walker.currentNode;
          while (walker.nextNode()) {
            if (walker.currentNode.textContent.trim() == endMarker) {
              depth--;
            } else if (walker.currentNode.textContent.trim() == componentName) {
              depth++;
            }

            if (depth == 0) {
              break;
            }
          }
          let end = walker.currentNode;
          actualChildren.push({
            type: "component",
            start,
            end,
          });
        }
      } else {
        console.warn(
          "[HOT RELOADING] Building children, encountered",
          walker.currentNode,
        );
      }
    }
    return actualChildren;
  }

  function childAtPath(element, path) {
    if (path.length == 0) {
      return element;
    } else if (element.children) {
      const next = element.children[path[0]],
        rest = path.slice(1);
      return childAtPath(next, rest);
    } else if (path == [0]) {
      return element;
    } else if (element.start && element.end) {
      const actualChildren = childrenFromRange(
        element.node || element.start.parentElement,
        element.start,
        element.end,
      );
      return childAtPath({ children: actualChildren }, path);
    } else {
      console.warn("[HOT RELOADING] Child at ", path, "not found in ", element);
      return element;
    }
  }

  function childrenFromRange(parent, start, end) {
    const range = new Range();
    range.setStartAfter(start);
    range.setEndBefore(end);
    return buildActualChildren(parent, range);
  }

  function fromHTML(html) {
    const template = document.createElement("template");
    template.innerHTML = html;
    return template.content.cloneNode(true);
  }
}<|MERGE_RESOLUTION|>--- conflicted
+++ resolved
@@ -1,9 +1,3 @@
-<<<<<<< HEAD
-console.log(
-  "[HOT RELOADING] Connected to server.\n\nNote: `cargo-leptos watch --hot-reload` only works with the `nightly` feature enabled on Leptos.",
-);
-=======
->>>>>>> 504f9839
 function patch(json) {
   try {
     const views = JSON.parse(json);
