#![forbid(unsafe_code)]

use actix_web::{
    dev::{ServiceFactory, ServiceRequest},
    http::header,
    web::Bytes,
    *,
};
use futures::StreamExt;
use http::StatusCode;
use leptos::*;
use leptos_meta::*;
use leptos_router::*;
use regex::Regex;
use std::sync::Arc;
use tokio::sync::RwLock;

/// This struct lets you define headers and override the status of the Response from an Element or a Server Function
/// Typically contained inside of a ResponseOptions. Setting this is useful for cookies and custom responses.
#[derive(Debug, Clone, Default)]
pub struct ResponseParts {
    pub headers: header::HeaderMap,
    pub status: Option<StatusCode>,
}

impl ResponseParts {
    /// Insert a header, overwriting any previous value with the same key
    pub fn insert_header(&mut self, key: header::HeaderName, value: header::HeaderValue) {
        self.headers.insert(key, value);
    }
    /// Append a header, leaving any header with the same key intact
    pub fn append_header(&mut self, key: header::HeaderName, value: header::HeaderValue) {
        self.headers.append(key, value);
    }
}

/// Adding this Struct to your Scope inside of a Server Fn or Elements will allow you to override details of the Response
/// like StatusCode and add Headers/Cookies. Because Elements and Server Fns are lower in the tree than the Response generation
/// code, it needs to be wrapped in an `Arc<RwLock<>>` so that it can be surfaced
#[derive(Debug, Clone, Default)]
pub struct ResponseOptions(pub Arc<RwLock<ResponseParts>>);

impl ResponseOptions {
    /// A less boilerplatey way to overwrite the contents of `ResponseOptions` with a new `ResponseParts`
    pub async fn overwrite(&self, parts: ResponseParts) {
        let mut writable = self.0.write().await;
        *writable = parts
    }
    /// Set the status of the returned Response
    pub async fn set_status(&self, status: StatusCode) {
        let mut writeable = self.0.write().await;
        let res_parts = &mut *writeable;
        res_parts.status = Some(status);
    }
    /// Insert a header, overwriting any previous value with the same key
    pub async fn insert_header(&self, key: header::HeaderName, value: header::HeaderValue) {
        let mut writeable = self.0.write().await;
        let res_parts = &mut *writeable;
        res_parts.headers.insert(key, value);
    }
    /// Append a header, leaving any header with the same key intact
    pub async fn append_header(&self, key: header::HeaderName, value: header::HeaderValue) {
        let mut writeable = self.0.write().await;
        let res_parts = &mut *writeable;
        res_parts.headers.append(key, value);
    }
}

/// Provides an easy way to redirect the user from within a server function. Mimicing the Remix `redirect()`,
/// it sets a StatusCode of 302 and a LOCATION header with the provided value.
/// If looking to redirect from the client, `leptos_router::use_navigate()` should be used instead
pub async fn redirect(cx: leptos::Scope, path: &str) {
    let response_options = use_context::<ResponseOptions>(cx).unwrap();
    response_options.set_status(StatusCode::FOUND).await;
    response_options
        .insert_header(
            header::LOCATION,
            header::HeaderValue::from_str(path).expect("Failed to create HeaderValue"),
        )
        .await;
}

/// An Actix [Route](actix_web::Route) that listens for a `POST` request with
/// Leptos server function arguments in the body, runs the server function if found,
/// and returns the resulting [HttpResponse].
///
/// This provides the [HttpRequest] to the server [Scope](leptos::Scope).
///
/// This can then be set up at an appropriate route in your application:
///
/// ```
/// use actix_web::*;
///
/// fn register_server_functions() {
///   // call ServerFn::register() for each of the server functions you've defined
/// }
///
/// # if false { // don't actually try to run a server in a doctest...
/// #[actix_web::main]
/// async fn main() -> std::io::Result<()> {
///     // make sure you actually register your server functions
///     register_server_functions();
///
///     HttpServer::new(|| {
///         App::new()
///             // "/api" should match the prefix, if any, declared when defining server functions
///             // {tail:.*} passes the remainder of the URL as the server function name
///             .route("/api/{tail:.*}", leptos_actix::handle_server_fns())
///     })
///     .bind(("127.0.0.1", 8080))?
///     .run()
///     .await
/// }
/// # }
/// ```
pub fn handle_server_fns() -> Route {
    web::post().to(
        |req: HttpRequest, params: web::Path<String>, body: web::Bytes| async move {
            {
                let path = params.into_inner();
                let accept_header = req
                    .headers()
                    .get("Accept")
                    .and_then(|value| value.to_str().ok());

                if let Some(server_fn) = server_fn_by_path(path.as_str()) {
                    let body: &[u8] = &body;

                    let runtime = create_runtime();
                    let (cx, disposer) = raw_scope_and_disposer(runtime);
                    let res_options = ResponseOptions::default();

                    // provide HttpRequest as context in server scope
                    provide_context(cx, req.clone());
                    provide_context(cx, res_options.clone());

                    match server_fn(cx, body).await {
                        Ok(serialized) => {
                            let res_options = use_context::<ResponseOptions>(cx).unwrap();

                            // clean up the scope, which we only needed to run the server fn
                            disposer.dispose();
                            runtime.dispose();

                            let mut res: HttpResponseBuilder;
                            let mut res_parts = res_options.0.write().await;

                            if accept_header == Some("application/json")
                                || accept_header == Some("application/x-www-form-urlencoded")
                                || accept_header == Some("application/cbor")
                            {
                                res = HttpResponse::Ok();
                            }
                            // otherwise, it's probably a <form> submit or something: redirect back to the referrer
                            else {
                                let referer = req
                                    .headers()
                                    .get("Referer")
                                    .and_then(|value| value.to_str().ok())
                                    .unwrap_or("/");
                                res = HttpResponse::SeeOther();
                                res.insert_header(("Location", referer))
                                    .content_type("application/json");
                            };
                            // Override StatusCode if it was set in a Resource or Element
                            if let Some(status) = res_parts.status {
                                res.status(status);
                            }

                            // Use provided ResponseParts headers if they exist
                            let _count = res_parts
                                .headers
                                .drain()
                                .map(|(k, v)| {
                                    if let Some(k) = k {
                                        res.append_header((k, v));
                                    }
                                })
                                .count();

                            match serialized {
                                Payload::Binary(data) => {
                                    res.content_type("application/cbor");
                                    res.body(Bytes::from(data))
                                }
                                Payload::Url(data) => {
                                    res.content_type("application/x-www-form-urlencoded");
                                    res.body(data)
                                }
                                Payload::Json(data) => {
                                    res.content_type("application/json");
                                    res.body(data)
                                }
                            }
                        }
                        Err(e) => HttpResponse::InternalServerError().body(e.to_string()),
                    }
                } else {
                    HttpResponse::BadRequest().body(format!(
                        "Could not find a server function at the route {:?}. \
                        \n\nIt's likely that you need to call ServerFn::register() on the \
                        server function type, somewhere in your `main` function.",
                        req.path()
                    ))
                }
            }
        },
    )
}

/// Returns an Actix [Route](actix_web::Route) that listens for a `GET` request and tries
/// to route it using [leptos_router], serving an HTML stream of your application.
///
/// The provides a [MetaContext] and a [RouterIntegrationContext] to app’s context before
/// rendering it, and includes any meta tags injected using [leptos_meta].
///
/// The HTML stream is rendered using [render_to_stream], and includes everything described in
/// the documentation for that function.
///
/// This can then be set up at an appropriate route in your application:
/// ```
/// use actix_web::{HttpServer, App};
/// use leptos::*;
/// use std::{env,net::SocketAddr};
///
/// #[component]
/// fn MyApp(cx: Scope) -> impl IntoView {
///   view! { cx, <main>"Hello, world!"</main> }
/// }
///
/// # if false { // don't actually try to run a server in a doctest...
/// #[actix_web::main]
/// async fn main() -> std::io::Result<()> {
///     let conf = get_configuration(Some("Cargo.toml")).await.unwrap();
///     let addr = conf.leptos_options.site_address.clone();
///     HttpServer::new(move || {
///         let leptos_options = &conf.leptos_options;
///     
///         App::new()
///             // {tail:.*} passes the remainder of the URL as the route
///             // the actual routing will be handled by `leptos_router`
///             .route("/{tail:.*}", leptos_actix::render_app_to_stream(leptos_options.to_owned(), |cx| view! { cx, <MyApp/> }))
///     })
///     .bind(&addr)?
///     .run()
///     .await
/// }
/// # }
/// ```
pub fn render_app_to_stream<IV>(
    options: LeptosOptions,
    app_fn: impl Fn(leptos::Scope) -> IV + Clone + 'static,
) -> Route
where
    IV: IntoView,
{
    web::get().to(move |req: HttpRequest| {
        let options = options.clone();
        let app_fn = app_fn.clone();
        let res_options = ResponseOptions::default();
        let res_options_default = res_options.clone();
        async move {
            let path = req.path();

            let query = req.query_string();
            let path = if query.is_empty() {
                "http://leptos".to_string() + path
            } else {
                "http://leptos".to_string() + path + "?" + query
            };

            let app = {
                let app_fn = app_fn.clone();
                move |cx| {
                    let integration = ServerIntegration { path: path.clone() };
                    provide_context(cx, RouterIntegrationContext::new(integration));
                    provide_context(cx, MetaContext::new());
                    provide_context(cx, res_options_default.clone());
                    provide_context(cx, req.clone());

                    (app_fn)(cx).into_view(cx)
                }
            };

                // Because wasm-pack adds _bg to the end of the WASM filename, and we want to mantain compatibility with it's default options
                // we add _bg to the wasm files if cargo-leptos doesn't set the env var LEPTOS_OUTPUT_NAME
                // Otherwise we need to add _bg because wasm_pack always does. This is not the same as options.output_name, which is set regardless
                let output_name = &options.output_name;
                let mut wasm_output_name = output_name.clone();
<<<<<<< HEAD

                if std::env::var("OUTPUT_NAME").is_err() {
=======
                
                if std::env::var("LEPTOS_OUTPUT_NAME").is_err() {
>>>>>>> 8a01880a
                    wasm_output_name.push_str("_bg");
                }

                let site_ip = &options.site_address.ip().to_string();
                let reload_port = options.reload_port;
                let pkg_path = &options.site_pkg_dir;

                let leptos_autoreload = match std::env::var("LEPTOS_WATCH").is_ok() {
                    true => format!(
                        r#"
                        <script crossorigin="">(function () {{
                            var ws = new WebSocket('ws://{site_ip}:{reload_port}/live_reload');
                            ws.onmessage = (ev) => {{
                                let msg = JSON.parse(ev.data);
                                if (msg.all) window.location.reload();
                                if (msg.css) {{
                                    const link = document.querySelector("link#leptos");
                                    if (link) {{
                                        let href = link.getAttribute('href').split('?')[0];
                                        let newHref = href + '?version=' + new Date().getMilliseconds();
                                        link.setAttribute('href', newHref);
                                    }} else {{
                                        console.warn("Could not find link#leptos");
                                    }}
                                }};
                            }};
                            ws.onclose = () => console.warn('Live-reload stopped. Manual reload necessary.');
                        }})()
                        </script>
                        "#
                    ),
                    false => "".to_string(),
                };

                let head = format!(
                    r#"<!DOCTYPE html>
                    <html lang="en">
                        <head>
                            <meta charset="utf-8"/>
                            <meta name="viewport" content="width=device-width, initial-scale=1"/>
                            <link rel="modulepreload" href="/{pkg_path}/{output_name}.js">
                            <link rel="preload" href="/{pkg_path}/{wasm_output_name}.wasm" as="fetch" type="application/wasm" crossorigin="">
                            <script type="module">import init, {{ hydrate }} from '/{pkg_path}/{output_name}.js'; init('/{pkg_path}/{wasm_output_name}.wasm').then(hydrate);</script>
                            {leptos_autoreload}
                            "#
                );
                let tail = "</body></html>";

            let (stream, runtime, _) = render_to_stream_with_prefix_undisposed(
                app,
                move |cx| {
                    let head = use_context::<MetaContext>(cx)
                        .map(|meta| meta.dehydrate())
                        .unwrap_or_default();
                    format!("{head}</head><body>").into()
                });

            let mut stream = Box::pin(futures::stream::once(async move { head.clone() })
                .chain(stream)
                .chain(futures::stream::once(async move {
                    runtime.dispose();
                    tail.to_string()
                }))
                .map(|html| Ok(web::Bytes::from(html)) as Result<web::Bytes>));

            // Get the first, second, and third chunks in the stream, which renders the app shell, and thus allows Resources to run
            let first_chunk = stream.next().await;
            let second_chunk = stream.next().await;
            let third_chunk = stream.next().await;

            let res_options = res_options.0.read().await;

            let (status, mut headers) = (res_options.status, res_options.headers.clone());
            let status = status.unwrap_or_default();

            let complete_stream =
            futures::stream::iter([first_chunk.unwrap(), second_chunk.unwrap(), third_chunk.unwrap()])
                .chain(stream);
            let mut res = HttpResponse::Ok().content_type("text/html").streaming(
                complete_stream
            );
            // Add headers manipulated in the response
            for (key, value) in headers.drain(){
                if let Some(key) = key{
                res.headers_mut().append(key, value);
                }
            };
            // Set status to what is returned in the function
            let res_status = res.status_mut();
            *res_status = status;
            // Return the response
            res

        }
    })
}

/// Generates a list of all routes defined in Leptos's Router in your app. We can then use this to automatically
/// create routes in Actix's App without having to use wildcard matching or fallbacks. Takes in your root app Element
/// as an argument so it can walk you app tree. This version is tailored to generated Actix compatible paths.
pub fn generate_route_list<IV>(app_fn: impl FnOnce(leptos::Scope) -> IV + 'static) -> Vec<String>
where
    IV: IntoView + 'static,
{
    let mut routes = leptos_router::generate_route_list_inner(app_fn);

    // Empty strings screw with Actix pathing, they need to be "/"
    routes = routes
        .iter()
        .map(|s| {
            if s.is_empty() {
                return "/".to_string();
            }
            s.to_string()
        })
        .collect();

    // Actix's Router doesn't follow Leptos's
    // Match `*` or `*someword` to replace with replace it with "/{tail.*}
    let wildcard_re = Regex::new(r"\*.*").unwrap();
    // Match `:some_word` but only capture `some_word` in the groups to replace with `{some_word}`
    let capture_re = Regex::new(r":((?:[^.,/]+)+)[^/]?").unwrap();

    let routes: Vec<String> = routes
        .iter()
        .map(|s| wildcard_re.replace_all(s, "{tail:.*}").to_string())
        .map(|s| capture_re.replace_all(&s, "{$1}").to_string())
        .collect();

    if routes.is_empty() {
        vec!["/".to_string()]
    } else {
        routes
    }
}

/// This trait allows one to pass a list of routes and a render function to Axum's router, letting us avoid
/// having to use wildcards or manually define all routes in multiple places.
pub trait LeptosRoutes {
    fn leptos_routes<IV>(
        self,
        options: LeptosOptions,
        paths: Vec<String>,
        app_fn: impl Fn(leptos::Scope) -> IV + Clone + Send + 'static,
    ) -> Self
    where
        IV: IntoView + 'static;
}
/// The default implementation of `LeptosRoutes` which takes in a list of paths, and dispatches GET requests
/// to those paths to Leptos's renderer.
impl<T> LeptosRoutes for actix_web::App<T>
where
    T: ServiceFactory<ServiceRequest, Config = (), Error = Error, InitError = ()>,
{
    fn leptos_routes<IV>(
        self,
        options: LeptosOptions,
        paths: Vec<String>,
        app_fn: impl Fn(leptos::Scope) -> IV + Clone + Send + 'static,
    ) -> Self
    where
        IV: IntoView + 'static,
    {
        let mut router = self;
        for path in paths.iter() {
            router = router.route(path, render_app_to_stream(options.clone(), app_fn.clone()));
        }
        router
    }
}<|MERGE_RESOLUTION|>--- conflicted
+++ resolved
@@ -287,13 +287,7 @@
                 // Otherwise we need to add _bg because wasm_pack always does. This is not the same as options.output_name, which is set regardless
                 let output_name = &options.output_name;
                 let mut wasm_output_name = output_name.clone();
-<<<<<<< HEAD
-
-                if std::env::var("OUTPUT_NAME").is_err() {
-=======
-                
                 if std::env::var("LEPTOS_OUTPUT_NAME").is_err() {
->>>>>>> 8a01880a
                     wasm_output_name.push_str("_bg");
                 }
 
