#![forbid(unsafe_code)]
#![deny(missing_docs)]

//! Stores are a primitive for creating deeply-nested reactive state, based on [`reactive_graph`].
//!
//! Reactive signals allow you to define atomic units of reactive state. However, signals are
//! imperfect as a mechanism for tracking reactive change in structs or collections, because
//! they do not allow you to track access to individual struct fields or individual items in a
//! collection, rather than the struct as a whole or the collection as a whole. Reactivity for
//! individual fields can be achieved by creating a struct of signals, but this has issues; it
//! means that a struct is no longer a plain data structure, but requires wrappers on each field.
//!
//! Stores attempt to solve this problem by allowing arbitrarily-deep access to the fields of some
//! data structure, while still maintaining fine-grained reactivity.
//!
//! The [`Store`](macro@Store) macro adds getters and setters for the fields of a struct. Call those getters or
//! setters on a reactive [`Store`](struct@Store) or [`ArcStore`], or to a subfield, gives you
//! access to a reactive subfield. This value of this field can be accessed via the ordinary signal
//! traits (`Get`, `Set`, and so on).
//!
//! The [`Patch`](macro@Patch) macro allows you to annotate a struct such that stores and fields have a
//! [`.patch()`](Patch::patch) method, which allows you to provide an entirely new value, but only
//! notify fields that have changed.
//!
//! Updating a field will notify its parents and children, but not its siblings.
//!
//! Stores can therefore
//! 1) work with plain Rust data types, and
//! 2) provide reactive access to individual fields
//!
//! ### Example
//!
//! ```rust
//! use reactive_graph::{
//!     effect::Effect,
//!     traits::{Read, Write},
//! };
//! use reactive_stores::{Patch, Store};
//!
//! #[derive(Debug, Store, Patch, Default)]
//! struct Todos {
//!     user: String,
//!     todos: Vec<Todo>,
//! }
//!
//! #[derive(Debug, Store, Patch, Default)]
//! struct Todo {
//!     label: String,
//!     completed: bool,
//! }
//!
//! let store = Store::new(Todos {
//!     user: "Alice".to_string(),
//!     todos: Vec::new(),
//! });
//!
//! # if false { // don't run effect in doctests
//! Effect::new(move |_| {
//!     // you can access individual store withs field a getter
//!     println!("todos: {:?}", &*store.todos().read());
//! });
//! # }
//!
//! // won't notify the effect that listen to `todos`
//! store.todos().write().push(Todo {
//!     label: "Test".to_string(),
//!     completed: false,
//! });
//! ```
//! ### Generated traits
//! The [`Store`](macro@Store) macro generates traits for each `struct` to which it is applied.  When working
//! within a single file more module, this is not an issue.  However, when working with multiple modules
//! or files, one needs to `use` the generated traits.  The general pattern is that for each `struct`
//! named `Foo`, the macro generates a trait named `FooStoreFields`.  For example:
//! ```rust
//! pub mod foo {
//!   use reactive_stores::Store;

//!   #[derive(Store)]
//!   pub struct Foo {
//!     field: i32,
//!   }
//! }
//!
//! pub mod user {
//!   use leptos::prelude::*;
//!   use reactive_stores::Field;
//!   // Using FooStore fields here.
//!   use crate::foo::{ Foo, FooStoreFields };
//!
//!   #[component]
//!   pub fn UseFoo(foo: Field<Foo>) {
//!     // Without FooStoreFields, foo.field() would fail to compile.
//!     println!("field: {}", foo.field().read());
//!   }
//! }
//!
//! # fn main() {
//! # }
//! ```
//! 
//! ### Additional field types
//!
//! Most of the time, your structs will have fields as in the example above: the struct is comprised
//! of primitive types, builtin types like [String], or other structs that implement [Store](struct@Store) or [Field].
//! However, there are some special cases that require some additional understanding.
//!
//! #### Option
//! [`Option<T>`](std::option::Option) behaves pretty much as you would expect, utilizing [.is_some()](std::option::Option::is_some)
//! and [.is_none()](std::option::Option::is_none) to check the value and  [.unwrap()](OptionStoreExt::unwrap) method to access the inner value.  The [OptionStoreExt]
//! trait is required to use the [.unwrap()](OptionStoreExt::unwrap) method.  Here is a quick example:
//! ```rust
//! // Including the trait OptionStoreExt here is required to use unwrap()
//! use reactive_stores::{OptionStoreExt, Store};
//! use reactive_graph::traits::{Get, Read};
//!
//! #[derive(Store)]
//! struct StructWithOption {
//!     opt_field: Option<i32>,
//! }
//!
//! fn describe(store: &Store<StructWithOption>) -> String {
//!     if store.opt_field().read().is_some() {
//!         // Note here we need to use OptionStoreExt or unwrap() would not compile
//!         format!("store has a value {}", store.opt_field().unwrap().get())
//!     } else {
//!         format!("store has no value")
//!     }
//! }
//! let none_store = Store::new(StructWithOption { opt_field: None });
//! let some_store = Store::new(StructWithOption { opt_field: Some(42)});
//!
//! assert_eq!(describe(&none_store), "store has no value");
//! assert_eq!(describe(&some_store), "store has a value 42");
//! ```
//! #### Vec
//! [`Vec<T>`](std::vec::Vec) requires some special treatment when trying to access
//! elements of the vector directly.  Use the [StoreFieldIterator::at_unkeyed()] method to
//! access a particular value in a [struct@Store] or [Field] for a [std::vec::Vec].  For example:
//! ```rust
//! # use reactive_stores::Store;
//! // Needed to use at_unkeyed() on Vec
//! use reactive_stores::StoreFieldIter;
//! use crate::reactive_stores::StoreFieldIterator;
//! use reactive_graph::traits::Read;
//! use reactive_graph::traits::Get;
//!
//! #[derive(Store)]
//! struct StructWithVec {
//!     vec_field: Vec<i32>,
//! }
//!
//! let store = Store::new(StructWithVec { vec_field: vec![1, 2, 3] });
//!
//! assert_eq!(store.vec_field().at_unkeyed(0).get(), 1);
//! assert_eq!(store.vec_field().at_unkeyed(1).get(), 2);
//! assert_eq!(store.vec_field().at_unkeyed(2).get(), 3);
//! ```
//! #### Enum
//! Enumerated types behave a bit differently as the [`Store`](macro@Store) macro builds underlying traits instead of alternate
//! enumerated structures.  Each element in an `Enum` generates methods to access it in the store: a
//! method with the name of the field gives a boolean if the `Enum` is that variant, and possible accessor
//! methods for anonymous fields of that variant.  For example:
//! ```rust
//! use reactive_stores::Store;
//! use reactive_graph::traits::{Read, Get};
//!
//! #[derive(Store)]
//! enum Choices {
//!    First,
//!    Second(String),
//! }
<<<<<<< HEAD
//!
//! let choice_one = Store::new(Choices::First);
//! let choice_two = Store::new(Choices::Second("hello".to_string()));
//!
//! assert!(choice_one.first());
//! assert!(!choice_one.second());
//! // Note the use of the accessor method here .second_0()
//! assert_eq!(choice_two.second_0().unwrap().get(), "hello");
//! ```
//! #### Box
//! [`Box<T>`](std::boxed::Box) also requires some special treatment in how you dereference elements of the Box, especially
//! when trying to build a recursive data structure.  [DerefField](trait@DerefField) provides a [.deref_value()](DerefField::deref_field) method to access
//! the inner value.  For example:
//! ```rust
//! // Note here we need to use DerefField to use deref_field() and OptionStoreExt to use unwrap()
//! use reactive_stores::{Store, DerefField, OptionStoreExt};
//! use reactive_graph::traits::{ Read, Get };
//!
//! #[derive(Store)]
//! struct List {
//!     value: i32,
//!     #[store]
//!     child: Option<Box<List>>,
//! }
//!
//! let tree = Store::new(List {
//!     value: 1,
//!     child: Some(Box::new(List { value: 2, child: None })),
//! });
//!
=======
//!
//! let choice_one = Store::new(Choices::First);
//! let choice_two = Store::new(Choices::Second("hello".to_string()));
//!
//! assert!(choice_one.first());
//! assert!(!choice_one.second());
//! // Note the use of the accessor method here .second_0()
//! assert_eq!(choice_two.second_0().unwrap().get(), "hello");
//! ```
//! #### Box
//! [`Box<T>`](std::boxed::Box) also requires some special treatment in how you dereference elements of the Box, especially
//! when trying to build a recursive data structure.  [DerefField](trait@DerefField) provides a [.deref_value()](DerefField::deref_field) method to access
//! the inner value.  For example:
//! ```rust
//! // Note here we need to use DerefField to use deref_field() and OptionStoreExt to use unwrap()
//! use reactive_stores::{Store, DerefField, OptionStoreExt};
//! use reactive_graph::traits::{ Read, Get };
//!
//! #[derive(Store)]
//! struct List {
//!     value: i32,
//!     #[store]
//!     child: Option<Box<List>>,
//! }
//!
//! let tree = Store::new(List {
//!     value: 1,
//!     child: Some(Box::new(List { value: 2, child: None })),
//! });
//!
>>>>>>> 1ff373db
//! assert_eq!(tree.child().unwrap().deref_field().value().get(), 2);
//! ```
//! ### Implementation Notes
//!
//! Every struct field can be understood as an index. For example, given the following definition
//! ```rust
//! # use reactive_stores::{Store, Patch};
//! #[derive(Debug, Store, Patch, Default)]
//! struct Name {
//!     first: String,
//!     last: String,
//! }
//! ```
//! We can think of `first` as `0` and `last` as `1`. This means that any deeply-nested field of a
//! struct can be described as a path of indices. So, for example:
//! ```rust
//! # use reactive_stores::{Store, Patch};
//! #[derive(Debug, Store, Patch, Default)]
//! struct User {
//!     user: Name,
//! }
//!
//! #[derive(Debug, Store, Patch, Default)]
//! struct Name {
//!     first: String,
//!     last: String,
//! }
//! ```
//! Here, given a `User`, `first` can be understood as [`0`, `0`] and `last` is [`0`, `1`].
//!
//! This means we can implement a store as the combination of two things:
//! 1) An `Arc<RwLock<T>>` that holds the actual value
//! 2) A map from field paths to reactive "triggers," which are signals that have no value but
//!    track reactivity
//!
//! Accessing a field via its getters returns an iterator-like data structure that describes how to
//! get to that subfield. Calling `.read()` returns a guard that dereferences to the value of that
//! field in the signal inner `Arc<RwLock<_>>`, and tracks the trigger that corresponds with its
//! path; calling `.write()` returns a writeable guard, and notifies that same trigger.

use or_poisoned::OrPoisoned;
use reactive_graph::{
    owner::{ArenaItem, LocalStorage, Storage, SyncStorage},
    signal::{
        guards::{Plain, ReadGuard, WriteGuard},
        ArcTrigger,
    },
    traits::{
        DefinedAt, Dispose, IsDisposed, Notify, ReadUntracked, Track,
        UntrackableGuard, Write,
    },
};
pub use reactive_stores_macro::{Patch, Store};
use rustc_hash::FxHashMap;
use std::{
    any::Any,
    collections::HashMap,
    fmt::Debug,
    hash::Hash,
    ops::DerefMut,
    panic::Location,
    sync::{Arc, RwLock},
};

mod arc_field;
mod deref;
mod field;
mod iter;
mod keyed;
mod option;
mod patch;
mod path;
mod store_field;
mod subfield;

pub use arc_field::ArcField;
pub use deref::*;
pub use field::Field;
pub use iter::*;
pub use keyed::*;
pub use option::*;
pub use patch::*;
pub use path::{StorePath, StorePathSegment};
pub use store_field::StoreField;
pub use subfield::Subfield;

#[derive(Debug, Default)]
struct TriggerMap(FxHashMap<StorePath, StoreFieldTrigger>);

/// The reactive trigger that can be used to track updates to a store field.
#[derive(Debug, Clone, Default)]
pub struct StoreFieldTrigger {
    pub(crate) this: ArcTrigger,
    pub(crate) children: ArcTrigger,
}

impl StoreFieldTrigger {
    /// Creates a new trigger.
    pub fn new() -> Self {
        Self::default()
    }
}

impl TriggerMap {
    fn get_or_insert(&mut self, key: StorePath) -> StoreFieldTrigger {
        if let Some(trigger) = self.0.get(&key) {
            trigger.clone()
        } else {
            let new = StoreFieldTrigger::new();
            self.0.insert(key, new.clone());
            new
        }
    }

    #[allow(unused)]
    fn remove(&mut self, key: &StorePath) -> Option<StoreFieldTrigger> {
        self.0.remove(key)
    }
}

/// Manages the keys for a keyed field, including the ability to remove and reuse keys.
pub(crate) struct FieldKeys<K> {
    spare_keys: Vec<StorePathSegment>,
    current_key: usize,
    keys: FxHashMap<K, (StorePathSegment, usize)>,
}

impl<K> FieldKeys<K>
where
    K: Debug + Hash + PartialEq + Eq,
{
    /// Creates a new set of keys.
    pub fn new(from_keys: Vec<K>) -> Self {
        let mut keys = FxHashMap::with_capacity_and_hasher(
            from_keys.len(),
            Default::default(),
        );
        for (idx, key) in from_keys.into_iter().enumerate() {
            let segment = idx.into();
            keys.insert(key, (segment, idx));
        }

        Self {
            spare_keys: Vec::new(),
            current_key: 0,
            keys,
        }
    }
}

impl<K> FieldKeys<K>
where
    K: Hash + PartialEq + Eq,
{
    fn get(&self, key: &K) -> Option<(StorePathSegment, usize)> {
        self.keys.get(key).copied()
    }

    fn next_key(&mut self) -> StorePathSegment {
        self.spare_keys.pop().unwrap_or_else(|| {
            self.current_key += 1;
            self.current_key.into()
        })
    }

    fn update(&mut self, iter: impl IntoIterator<Item = K>) {
        let new_keys = iter
            .into_iter()
            .enumerate()
            .map(|(idx, key)| (key, idx))
            .collect::<FxHashMap<K, usize>>();

        // remove old keys and recycle the slots
        self.keys.retain(|key, old_entry| match new_keys.get(key) {
            Some(idx) => {
                old_entry.1 = *idx;
                true
            }
            None => {
                self.spare_keys.push(old_entry.0);
                false
            }
        });

        // add new keys
        for (key, idx) in new_keys {
            // the suggestion doesn't compile because we need &mut for self.next_key(),
            // and we don't want to call that until after the check
            #[allow(clippy::map_entry)]
            if !self.keys.contains_key(&key) {
                let path = self.next_key();
                self.keys.insert(key, (path, idx));
            }
        }
    }
}

impl<K> Default for FieldKeys<K> {
    fn default() -> Self {
        Self {
            spare_keys: Default::default(),
            current_key: Default::default(),
            keys: Default::default(),
        }
    }
}

/// A map of the keys for a keyed subfield.
#[derive(Default, Clone)]
pub struct KeyMap(Arc<RwLock<HashMap<StorePath, Box<dyn Any + Send + Sync>>>>);

impl KeyMap {
    fn with_field_keys<K, T>(
        &self,
        path: StorePath,
        fun: impl FnOnce(&mut FieldKeys<K>) -> T,
        initialize: impl FnOnce() -> Vec<K>,
    ) -> Option<T>
    where
        K: Debug + Hash + PartialEq + Eq + Send + Sync + 'static,
    {
        // this incredibly defensive mechanism takes the guard twice
        // on initialization. unfortunately, this is because `initialize`, on
        // a nested keyed field can, when being initialized), can in fact try
        // to take the lock again, as we try to insert the keys of the parent
        // while inserting the keys on this child.
        //
        // see here https://github.com/leptos-rs/leptos/issues/3086
        let mut guard = self.0.write().or_poisoned();
        if guard.contains_key(&path) {
            let entry = guard.get_mut(&path)?;
            let entry = entry.downcast_mut::<FieldKeys<K>>()?;
            Some(fun(entry))
        } else {
            drop(guard);
            let keys = Box::new(FieldKeys::new(initialize()));
            let mut guard = self.0.write().or_poisoned();
            let entry = guard.entry(path).or_insert(keys);
            let entry = entry.downcast_mut::<FieldKeys<K>>()?;
            Some(fun(entry))
        }
    }
}

/// A reference-counted container for a reactive store.
///
/// The type `T` should be a struct that has been annotated with `#[derive(Store)]`.
///
/// This adds a getter method for each field to `Store<T>`, which allow accessing reactive versions
/// of each individual field of the struct.
pub struct ArcStore<T> {
    #[cfg(any(debug_assertions, leptos_debuginfo))]
    defined_at: &'static Location<'static>,
    pub(crate) value: Arc<RwLock<T>>,
    signals: Arc<RwLock<TriggerMap>>,
    keys: KeyMap,
}

impl<T> ArcStore<T> {
    /// Creates a new store from the initial value.
    pub fn new(value: T) -> Self {
        Self {
            #[cfg(any(debug_assertions, leptos_debuginfo))]
            defined_at: Location::caller(),
            value: Arc::new(RwLock::new(value)),
            signals: Default::default(),
            keys: Default::default(),
        }
    }
}

impl<T: Default> Default for ArcStore<T> {
    fn default() -> Self {
        Self::new(T::default())
    }
}

impl<T: Debug> Debug for ArcStore<T> {
    fn fmt(&self, f: &mut std::fmt::Formatter<'_>) -> std::fmt::Result {
        let mut f = f.debug_struct("ArcStore");
        #[cfg(any(debug_assertions, leptos_debuginfo))]
        let f = f.field("defined_at", &self.defined_at);
        f.field("value", &self.value)
            .field("signals", &self.signals)
            .finish()
    }
}

impl<T> Clone for ArcStore<T> {
    fn clone(&self) -> Self {
        Self {
            #[cfg(any(debug_assertions, leptos_debuginfo))]
            defined_at: self.defined_at,
            value: Arc::clone(&self.value),
            signals: Arc::clone(&self.signals),
            keys: self.keys.clone(),
        }
    }
}

impl<T> DefinedAt for ArcStore<T> {
    fn defined_at(&self) -> Option<&'static Location<'static>> {
        #[cfg(any(debug_assertions, leptos_debuginfo))]
        {
            Some(self.defined_at)
        }
        #[cfg(not(any(debug_assertions, leptos_debuginfo)))]
        {
            None
        }
    }
}

impl<T> IsDisposed for ArcStore<T> {
    #[inline(always)]
    fn is_disposed(&self) -> bool {
        false
    }
}

impl<T> ReadUntracked for ArcStore<T>
where
    T: 'static,
{
    type Value = ReadGuard<T, Plain<T>>;

    fn try_read_untracked(&self) -> Option<Self::Value> {
        Plain::try_new(Arc::clone(&self.value)).map(ReadGuard::new)
    }
}

impl<T> Write for ArcStore<T>
where
    T: 'static,
{
    type Value = T;

    fn try_write(&self) -> Option<impl UntrackableGuard<Target = Self::Value>> {
        self.writer()
            .map(|writer| WriteGuard::new(self.clone(), writer))
    }

    fn try_write_untracked(
        &self,
    ) -> Option<impl DerefMut<Target = Self::Value>> {
        let mut writer = self.writer()?;
        writer.untrack();
        Some(writer)
    }
}

impl<T: 'static> Track for ArcStore<T> {
    fn track(&self) {
        self.track_field();
    }
}

impl<T: 'static> Notify for ArcStore<T> {
    fn notify(&self) {
        let trigger = self.get_trigger(self.path().into_iter().collect());
        trigger.this.notify();
        trigger.children.notify();
    }
}

/// An arena-allocated container for a reactive store.
///
/// The type `T` should be a struct that has been annotated with `#[derive(Store)]`.
///
/// This adds a getter method for each field to `Store<T>`, which allow accessing reactive versions
/// of each individual field of the struct.
///
/// This follows the same ownership rules as arena-allocated types like
/// [`RwSignal`](reactive_graph::signal::RwSignal).
pub struct Store<T, S = SyncStorage> {
    #[cfg(any(debug_assertions, leptos_debuginfo))]
    defined_at: &'static Location<'static>,
    inner: ArenaItem<ArcStore<T>, S>,
}

impl<T> Store<T>
where
    T: Send + Sync + 'static,
{
    /// Creates a new store with the initial value.
    pub fn new(value: T) -> Self {
        Self {
            #[cfg(any(debug_assertions, leptos_debuginfo))]
            defined_at: Location::caller(),
            inner: ArenaItem::new_with_storage(ArcStore::new(value)),
        }
    }
}

impl<T> Store<T, LocalStorage>
where
    T: 'static,
{
    /// Creates a new store for a type that is `!Send`.
    ///
    /// This pins the value to the current thread. Accessing it from any other thread will panic.
    pub fn new_local(value: T) -> Self {
        Self {
            #[cfg(any(debug_assertions, leptos_debuginfo))]
            defined_at: Location::caller(),
            inner: ArenaItem::new_with_storage(ArcStore::new(value)),
        }
    }
}

impl<T> Default for Store<T>
where
    T: Default + Send + Sync + 'static,
{
    fn default() -> Self {
        Self::new(T::default())
    }
}

impl<T> Default for Store<T, LocalStorage>
where
    T: Default + 'static,
{
    fn default() -> Self {
        Self::new_local(T::default())
    }
}

impl<T: Debug, S> Debug for Store<T, S>
where
    S: Debug,
{
    fn fmt(&self, f: &mut std::fmt::Formatter<'_>) -> std::fmt::Result {
        let mut f = f.debug_struct("Store");
        #[cfg(any(debug_assertions, leptos_debuginfo))]
        let f = f.field("defined_at", &self.defined_at);
        f.field("inner", &self.inner).finish()
    }
}

impl<T, S> Clone for Store<T, S> {
    fn clone(&self) -> Self {
        *self
    }
}

impl<T, S> Copy for Store<T, S> {}

impl<T, S> DefinedAt for Store<T, S> {
    fn defined_at(&self) -> Option<&'static Location<'static>> {
        #[cfg(any(debug_assertions, leptos_debuginfo))]
        {
            Some(self.defined_at)
        }
        #[cfg(not(any(debug_assertions, leptos_debuginfo)))]
        {
            None
        }
    }
}

impl<T, S> IsDisposed for Store<T, S>
where
    T: 'static,
{
    #[inline(always)]
    fn is_disposed(&self) -> bool {
        self.inner.is_disposed()
    }
}

impl<T, S> Dispose for Store<T, S>
where
    T: 'static,
{
    fn dispose(self) {
        self.inner.dispose();
    }
}

impl<T, S> ReadUntracked for Store<T, S>
where
    T: 'static,
    S: Storage<ArcStore<T>>,
{
    type Value = ReadGuard<T, Plain<T>>;

    fn try_read_untracked(&self) -> Option<Self::Value> {
        self.inner
            .try_get_value()
            .and_then(|inner| inner.try_read_untracked())
    }
}

impl<T, S> Write for Store<T, S>
where
    T: 'static,
    S: Storage<ArcStore<T>>,
{
    type Value = T;

    fn try_write(&self) -> Option<impl UntrackableGuard<Target = Self::Value>> {
        self.writer().map(|writer| WriteGuard::new(*self, writer))
    }

    fn try_write_untracked(
        &self,
    ) -> Option<impl DerefMut<Target = Self::Value>> {
        let mut writer = self.writer()?;
        writer.untrack();
        Some(writer)
    }
}

impl<T, S> Track for Store<T, S>
where
    T: 'static,
    S: Storage<ArcStore<T>>,
{
    fn track(&self) {
        if let Some(inner) = self.inner.try_get_value() {
            inner.track();
        }
    }
}

impl<T, S> Notify for Store<T, S>
where
    T: 'static,
    S: Storage<ArcStore<T>>,
{
    fn notify(&self) {
        if let Some(inner) = self.inner.try_get_value() {
            inner.notify();
        }
    }
}

impl<T, S> From<ArcStore<T>> for Store<T, S>
where
    T: 'static,
    S: Storage<ArcStore<T>>,
{
    fn from(value: ArcStore<T>) -> Self {
        Self {
            #[cfg(debug_assertions)]
            defined_at: value.defined_at,
            inner: ArenaItem::new_with_storage(value),
        }
    }
}

#[cfg(test)]
mod tests {
    use crate::{self as reactive_stores, Patch, Store, StoreFieldIterator};
    use reactive_graph::{
        effect::Effect,
        owner::StoredValue,
        traits::{Read, ReadUntracked, Set, Update, Write},
    };
    use std::sync::{
        atomic::{AtomicUsize, Ordering},
        Arc,
    };

    pub async fn tick() {
        tokio::time::sleep(std::time::Duration::from_micros(1)).await;
    }

    #[derive(Debug, Store, Patch, Default)]
    struct Todos {
        user: String,
        todos: Vec<Todo>,
    }

    #[derive(Debug, Store, Patch, Default)]
    struct Todo {
        label: String,
        completed: bool,
    }

    impl Todo {
        pub fn new(label: impl ToString) -> Self {
            Self {
                label: label.to_string(),
                completed: false,
            }
        }
    }

    fn data() -> Todos {
        Todos {
            user: "Bob".to_string(),
            todos: vec![
                Todo {
                    label: "Create reactive store".to_string(),
                    completed: true,
                },
                Todo {
                    label: "???".to_string(),
                    completed: false,
                },
                Todo {
                    label: "Profit".to_string(),
                    completed: false,
                },
            ],
        }
    }

    #[tokio::test]
    async fn mutating_field_triggers_effect() {
        _ = any_spawner::Executor::init_tokio();

        let combined_count = Arc::new(AtomicUsize::new(0));

        let store = Store::new(data());
        assert_eq!(store.read_untracked().todos.len(), 3);
        assert_eq!(store.user().read_untracked().as_str(), "Bob");
        Effect::new_sync({
            let combined_count = Arc::clone(&combined_count);
            move |prev: Option<()>| {
                if prev.is_none() {
                    println!("first run");
                } else {
                    println!("next run");
                }
                println!("{:?}", *store.user().read());
                combined_count.fetch_add(1, Ordering::Relaxed);
            }
        });
        tick().await;
        tick().await;
        store.user().set("Greg".into());
        tick().await;
        store.user().set("Carol".into());
        tick().await;
        store.user().update(|name| name.push_str("!!!"));
        tick().await;
        // the effect reads from `user`, so it should trigger every time
        assert_eq!(combined_count.load(Ordering::Relaxed), 4);
    }

    #[tokio::test]
    async fn other_field_does_not_notify() {
        _ = any_spawner::Executor::init_tokio();

        let combined_count = Arc::new(AtomicUsize::new(0));

        let store = Store::new(data());

        Effect::new_sync({
            let combined_count = Arc::clone(&combined_count);
            move |prev: Option<()>| {
                if prev.is_none() {
                    println!("first run");
                } else {
                    println!("next run");
                }
                println!("{:?}", *store.todos().read());
                combined_count.fetch_add(1, Ordering::Relaxed);
            }
        });
        tick().await;
        tick().await;
        store.user().set("Greg".into());
        tick().await;
        store.user().set("Carol".into());
        tick().await;
        store.user().update(|name| name.push_str("!!!"));
        tick().await;
        // the effect reads from `todos`, so it shouldn't trigger every time
        assert_eq!(combined_count.load(Ordering::Relaxed), 1);
    }

    #[tokio::test]
    async fn parent_does_notify() {
        _ = any_spawner::Executor::init_tokio();

        let combined_count = Arc::new(AtomicUsize::new(0));

        let store = Store::new(data());

        Effect::new_sync({
            let combined_count = Arc::clone(&combined_count);
            move |prev: Option<()>| {
                if prev.is_none() {
                    println!("first run");
                } else {
                    println!("next run");
                }
                println!("{:?}", *store.todos().read());
                combined_count.fetch_add(1, Ordering::Relaxed);
            }
        });
        tick().await;
        tick().await;
        store.set(Todos::default());
        tick().await;
        store.set(data());
        tick().await;
        assert_eq!(combined_count.load(Ordering::Relaxed), 3);
    }

    #[tokio::test]
    async fn changes_do_notify_parent() {
        _ = any_spawner::Executor::init_tokio();

        let combined_count = Arc::new(AtomicUsize::new(0));

        let store = Store::new(data());

        Effect::new_sync({
            let combined_count = Arc::clone(&combined_count);
            move |prev: Option<()>| {
                if prev.is_none() {
                    println!("first run");
                } else {
                    println!("next run");
                }
                println!("{:?}", *store.read());
                combined_count.fetch_add(1, Ordering::Relaxed);
            }
        });
        tick().await;
        tick().await;
        store.user().set("Greg".into());
        tick().await;
        store.user().set("Carol".into());
        tick().await;
        store.user().update(|name| name.push_str("!!!"));
        tick().await;
        store.todos().write().clear();
        tick().await;
        assert_eq!(combined_count.load(Ordering::Relaxed), 5);
    }

    #[tokio::test]
    async fn iterator_tracks_the_field() {
        _ = any_spawner::Executor::init_tokio();

        let combined_count = Arc::new(AtomicUsize::new(0));

        let store = Store::new(data());

        Effect::new_sync({
            let combined_count = Arc::clone(&combined_count);
            move |prev: Option<()>| {
                if prev.is_none() {
                    println!("first run");
                } else {
                    println!("next run");
                }
                println!(
                    "{:?}",
                    store.todos().iter_unkeyed().collect::<Vec<_>>()
                );
                combined_count.store(1, Ordering::Relaxed);
            }
        });

        tick().await;
        store
            .todos()
            .write()
            .push(Todo::new("Create reactive store?"));
        tick().await;
        store.todos().write().push(Todo::new("???"));
        tick().await;
        store.todos().write().push(Todo::new("Profit!"));
        // the effect only reads from `todos`, so it should trigger only the first time
        assert_eq!(combined_count.load(Ordering::Relaxed), 1);
    }

    #[tokio::test]
    async fn patching_only_notifies_changed_field() {
        _ = any_spawner::Executor::init_tokio();

        let combined_count = Arc::new(AtomicUsize::new(0));

        let store = Store::new(Todos {
            user: "Alice".into(),
            todos: vec![],
        });

        Effect::new_sync({
            let combined_count = Arc::clone(&combined_count);
            move |prev: Option<()>| {
                if prev.is_none() {
                    println!("first run");
                } else {
                    println!("next run");
                }
                println!("{:?}", *store.todos().read());
                combined_count.fetch_add(1, Ordering::Relaxed);
            }
        });
        tick().await;
        tick().await;
        store.patch(Todos {
            user: "Bob".into(),
            todos: vec![],
        });
        tick().await;
        store.patch(Todos {
            user: "Carol".into(),
            todos: vec![],
        });
        tick().await;
        assert_eq!(combined_count.load(Ordering::Relaxed), 1);

        store.patch(Todos {
            user: "Carol".into(),
            todos: vec![Todo {
                label: "First Todo".into(),
                completed: false,
            }],
        });
        tick().await;
        assert_eq!(combined_count.load(Ordering::Relaxed), 2);
    }

    #[tokio::test]
    async fn patching_only_notifies_changed_field_with_custom_patch() {
        #[derive(Debug, Store, Patch, Default)]
        struct CustomTodos {
            #[patch(|this, new| *this = new)]
            user: String,
            todos: Vec<CustomTodo>,
        }

        #[derive(Debug, Store, Patch, Default)]
        struct CustomTodo {
            label: String,
            completed: bool,
        }

        _ = any_spawner::Executor::init_tokio();

        let combined_count = Arc::new(AtomicUsize::new(0));

        let store = Store::new(CustomTodos {
            user: "Alice".into(),
            todos: vec![],
        });

        Effect::new_sync({
            let combined_count = Arc::clone(&combined_count);
            move |prev: Option<()>| {
                if prev.is_none() {
                    println!("first run");
                } else {
                    println!("next run");
                }
                println!("{:?}", *store.user().read());
                combined_count.fetch_add(1, Ordering::Relaxed);
            }
        });
        tick().await;
        tick().await;
        store.patch(CustomTodos {
            user: "Bob".into(),
            todos: vec![],
        });
        tick().await;
        assert_eq!(combined_count.load(Ordering::Relaxed), 2);
        store.patch(CustomTodos {
            user: "Carol".into(),
            todos: vec![],
        });
        tick().await;
        assert_eq!(combined_count.load(Ordering::Relaxed), 3);

        store.patch(CustomTodos {
            user: "Carol".into(),
            todos: vec![CustomTodo {
                label: "First CustomTodo".into(),
                completed: false,
            }],
        });
        tick().await;
        assert_eq!(combined_count.load(Ordering::Relaxed), 3);
    }

    #[derive(Debug, Store)]
    pub struct StructWithOption {
        opt_field: Option<Todo>,
    }

    // regression test for https://github.com/leptos-rs/leptos/issues/3523
    #[tokio::test]
    async fn notifying_all_descendants() {
        use reactive_graph::traits::*;
        _ = any_spawner::Executor::init_tokio();

        #[derive(Debug, Clone, Store, Patch, Default)]
        struct Foo {
            id: i32,
            bar: Bar,
        }

        #[derive(Debug, Clone, Store, Patch, Default)]
        struct Bar {
            bar_signature: i32,
            baz: Baz,
        }

        #[derive(Debug, Clone, Store, Patch, Default)]
        struct Baz {
            more_data: i32,
            baw: Baw,
        }

        #[derive(Debug, Clone, Store, Patch, Default)]
        struct Baw {
            more_data: i32,
            end: i32,
        }

        let store = Store::new(Foo {
            id: 42,
            bar: Bar {
                bar_signature: 69,
                baz: Baz {
                    more_data: 9999,
                    baw: Baw {
                        more_data: 22,
                        end: 1112,
                    },
                },
            },
        });

        let store_runs = StoredValue::new(0);
        let id_runs = StoredValue::new(0);
        let bar_runs = StoredValue::new(0);
        let bar_signature_runs = StoredValue::new(0);
        let bar_baz_runs = StoredValue::new(0);
        let more_data_runs = StoredValue::new(0);
        let baz_baw_end_runs = StoredValue::new(0);

        Effect::new_sync(move |_| {
            println!("foo: {:?}", store.get());
            *store_runs.write_value() += 1;
        });

        Effect::new_sync(move |_| {
            println!("foo.id: {:?}", store.id().get());
            *id_runs.write_value() += 1;
        });

        Effect::new_sync(move |_| {
            println!("foo.bar: {:?}", store.bar().get());
            *bar_runs.write_value() += 1;
        });

        Effect::new_sync(move |_| {
            println!(
                "foo.bar.bar_signature: {:?}",
                store.bar().bar_signature().get()
            );
            *bar_signature_runs.write_value() += 1;
        });

        Effect::new_sync(move |_| {
            println!("foo.bar.baz: {:?}", store.bar().baz().get());
            *bar_baz_runs.write_value() += 1;
        });

        Effect::new_sync(move |_| {
            println!(
                "foo.bar.baz.more_data: {:?}",
                store.bar().baz().more_data().get()
            );
            *more_data_runs.write_value() += 1;
        });

        Effect::new_sync(move |_| {
            println!(
                "foo.bar.baz.baw.end: {:?}",
                store.bar().baz().baw().end().get()
            );
            *baz_baw_end_runs.write_value() += 1;
        });

        println!("[INITIAL EFFECT RUN]");
        tick().await;
        println!("\n\n[SETTING STORE]");
        store.set(Default::default());
        tick().await;
        println!("\n\n[SETTING STORE.BAR.BAZ]");
        store.bar().baz().set(Default::default());
        tick().await;

        assert_eq!(store_runs.get_value(), 3);
        assert_eq!(id_runs.get_value(), 2);
        assert_eq!(bar_runs.get_value(), 3);
        assert_eq!(bar_signature_runs.get_value(), 2);
        assert_eq!(bar_baz_runs.get_value(), 3);
        assert_eq!(more_data_runs.get_value(), 3);
        assert_eq!(baz_baw_end_runs.get_value(), 3);
    }
}<|MERGE_RESOLUTION|>--- conflicted
+++ resolved
@@ -170,7 +170,6 @@
 //!    First,
 //!    Second(String),
 //! }
-<<<<<<< HEAD
 //!
 //! let choice_one = Store::new(Choices::First);
 //! let choice_two = Store::new(Choices::Second("hello".to_string()));
@@ -201,38 +200,6 @@
 //!     child: Some(Box::new(List { value: 2, child: None })),
 //! });
 //!
-=======
-//!
-//! let choice_one = Store::new(Choices::First);
-//! let choice_two = Store::new(Choices::Second("hello".to_string()));
-//!
-//! assert!(choice_one.first());
-//! assert!(!choice_one.second());
-//! // Note the use of the accessor method here .second_0()
-//! assert_eq!(choice_two.second_0().unwrap().get(), "hello");
-//! ```
-//! #### Box
-//! [`Box<T>`](std::boxed::Box) also requires some special treatment in how you dereference elements of the Box, especially
-//! when trying to build a recursive data structure.  [DerefField](trait@DerefField) provides a [.deref_value()](DerefField::deref_field) method to access
-//! the inner value.  For example:
-//! ```rust
-//! // Note here we need to use DerefField to use deref_field() and OptionStoreExt to use unwrap()
-//! use reactive_stores::{Store, DerefField, OptionStoreExt};
-//! use reactive_graph::traits::{ Read, Get };
-//!
-//! #[derive(Store)]
-//! struct List {
-//!     value: i32,
-//!     #[store]
-//!     child: Option<Box<List>>,
-//! }
-//!
-//! let tree = Store::new(List {
-//!     value: 1,
-//!     child: Some(Box::new(List { value: 2, child: None })),
-//! });
-//!
->>>>>>> 1ff373db
 //! assert_eq!(tree.child().unwrap().deref_field().value().get(), 2);
 //! ```
 //! ### Implementation Notes
